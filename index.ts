--- conflicted
+++ resolved
@@ -269,7 +269,6 @@
         },
       },
       {
-<<<<<<< HEAD
         name: 'get_class_members',
         description:
           'List all properties and methods of a class. Returns members with their types and signatures.',
@@ -279,52 +278,6 @@
             file_path: {
               type: 'string',
               description: 'The path to the file containing the class',
-=======
-        name: 'restart_server',
-        description:
-          'Manually restart LSP servers. Can restart servers for specific file extensions or all running servers.',
-        inputSchema: {
-          type: 'object',
-          properties: {
-            extensions: {
-              type: 'array',
-              items: { type: 'string' },
-              description:
-                'Array of file extensions to restart servers for (e.g., ["ts", "tsx"]). If not provided, all servers will be restarted.',
-            },
-          },
-        },
-      },
-    ],
-  };
-});
-
-server.setRequestHandler(CallToolRequestSchema, async (request) => {
-  const { name, arguments: args } = request.params;
-
-  try {
-    if (name === 'find_definition') {
-      const { file_path, symbol_name, symbol_kind } = args as {
-        file_path: string;
-        symbol_name: string;
-        symbol_kind?: string;
-      };
-      const absolutePath = resolve(file_path);
-
-      const result = await lspClient.findSymbolsByName(absolutePath, symbol_name, symbol_kind);
-      const { matches: symbolMatches, warning } = result;
-
-      process.stderr.write(
-        `[DEBUG find_definition] Found ${symbolMatches.length} symbol matches for "${symbol_name}"\n`
-      );
-
-      if (symbolMatches.length === 0) {
-        return {
-          content: [
-            {
-              type: 'text',
-              text: `No symbols found with name "${symbol_name}"${symbol_kind ? ` and kind "${symbol_kind}"` : ''} in ${file_path}. Please verify the symbol name and ensure the language server is properly configured.`,
->>>>>>> 30f1bd26
             },
             class_name: {
               type: 'string',
@@ -721,6 +674,22 @@
               type: 'boolean',
               description: 'Include diagnostic source information',
               default: true,
+            },
+          },
+        },
+      },
+      {
+        name: 'restart_server',
+        description:
+          'Manually restart LSP servers. Can restart servers for specific file extensions or all running servers.',
+        inputSchema: {
+          type: 'object',
+          properties: {
+            extensions: {
+              type: 'array',
+              items: { type: 'string' },
+              description:
+                'Array of file extensions to restart servers for (e.g., ["ts", "tsx"]). If not provided, all servers will be restarted.',
             },
           },
         },
